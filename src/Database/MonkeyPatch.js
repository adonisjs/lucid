'use strict'

/*
 * adonis-lucid
 *
 * (c) Harminder Virk <virk@adonisjs.com>
 *
 * For the full copyright and license information, please view the LICENSE
 * file that was distributed with this source code.
*/

/**
 * Here we monkey patch/extend knex query builder
 * prototype.
 */

const _ = require('lodash')
const KnexQueryBuilder = require('knex/lib/query/builder')
const excludeAttrFromCount = ['order', 'columns', 'limit', 'offset']

const _from = KnexQueryBuilder.prototype.from

/**
 * Facade over `knex.from` method to entertain the `prefix`
 * value inside the file when selecting the table.
 *
 * @method from
 *
 * @for Database
 *
 * @param  {String} name
 *
 * @chainable
 */
KnexQueryBuilder.prototype.from = function (name) {
  const prefix = _.get(this.client, 'config.prefix')
  name = prefix && !this._ignorePrefix ? `${prefix}${name}` : name
  return _from.bind(this)(name)
}

/**
 * Alias for @ref('Database.from')
 *
 * @method table
 *
 * @for Database
 */
KnexQueryBuilder.prototype.table = function (...args) {
  return this.from(...args)
}

/**
 * Alias for @ref('Database.from')
 *
 * @method table
 *
 * @for Database
 */
KnexQueryBuilder.prototype.into = function (...args) {
  return this.from(...args)
}

/**
 * Instruct query builder to ignore prefix when
 * selecting table
 *
 * @method withOutPrefix
 *
 * @for Database
 *
 * @chainable
 */
KnexQueryBuilder.prototype.withOutPrefix = function () {
  this._ignorePrefix = true
  return this
}

/**
 * Add `offset` and `limit` based upon the current
 * and per page params.
 *
 * @method forPage
 *
 * @for Database
 *
 * @param  {Number} [page = 1]
 * @param  {Number} [perPage = 20]
 *
 * @chainable
 */
KnexQueryBuilder.prototype.forPage = function (page = 1, perPage = 20) {
  const offset = page === 1 ? 0 : perPage * (page - 1)
  return this.offset(offset).limit(perPage)
}

/**
 * Paginate results from database. This method is same as
 * @ref('Database.forPage') but instead returns pagination
 * meta data as well.
 *
 * @method paginate
 *
 * @for Database
 *
 * @param  {Number} page
 * @param  {Number} perPage
 *
 * @return {Object} @multiple([data=Array, page=Number, perPage=Number, total=Number, lastPage=Number])
 */
KnexQueryBuilder.prototype.paginate = async function (page = 2, perPage = 20) {
  const countByQuery = this.clone()

  /**
   * Remove statements that will make things bad with count
   * query, for example `orderBy`
   */
  countByQuery._statements = _.filter(countByQuery._statements, (statement) => {
    return excludeAttrFromCount.indexOf(statement.grouping) < 0
  })

  const counts = await countByQuery.count('* as total')
  const total = _.get(counts, '0.total', 0)
  const data = total === 0 ? [] : await this.forPage(page, perPage)

  return {
    total: total,
    perPage: perPage,
    page: page,
    lastPage: Math.ceil(total / perPage),
    data: data
  }
}

/**
<<<<<<< HEAD
 * Generates an aggregate function, that returns the aggregated result
 * as a number.
 *
 * @method generateAggregate
 *
 * @param  {String}          aggregateOp
 * @param  {String}          defaultColumnName
 *
 * @return {Number}
 *
 * @example
 * ```js
 * generateAggregate('count')
 * ```
 */
function generateAggregate (aggregateOp, defaultColumnName = undefined) {
  let funcName = `get${_.upperFirst(aggregateOp)}`

  /**
   * Do not re-add the method if exists
   */
  if (KnexQueryBuilder.prototype[funcName]) {
    return
  }

  KnexQueryBuilder.prototype[funcName] = async function (columnName = defaultColumnName) {
    if (!columnName) {
      throw new Error(`'${funcName}' requires a column name.`)
    }

    const wrapper = new this.constructor(this.client)
    const query = wrapper.from(this.as('__lucid'))[aggregateOp](`${columnName} as __lucid_aggregate`)
    const results = await query
    return results[0].__lucid_aggregate
  }
}

/**
 * Fetch and return a row count
 *
 * @method getCount
 * @async
 *
 * @param  {String}   columnName = '*'
 *
 * @return {Number} The count of of rows in this query
 */
generateAggregate('count', '*')

/**
 * Fetch and return a distinct row count
 *
 * @method getCountDistinct
 * @async
 *
 * @param  {String}   columnName
 *
 * @return {Number} The distinct count of rows in this query
 */
generateAggregate('countDistinct')

/**
 * Fetch and return the sum of all values in columnName
 *
 * @method getSum
 * @async
 *
 * @param  {String}   columnName
 *
 * @return {Number} The sum of columnName
 */
generateAggregate('sum')

/**
 * Fetch and return the sum of all distinct values in columnName
 *
 * @method getSumDistinct
 * @async
 *
 * @param  {String}   columnName
 *
 * @return {Number} The sum of distinct values in columnName
 */
generateAggregate('sumDistinct')

/**
 * Fetch and return the minimum of all values in columnName
 *
 * @method getMin
 * @async
 *
 * @param  {String}   columnName
 *
 * @return {Number} The minimunm value of columnName
 */
generateAggregate('min')

/**
 * Fetch and return the maximum of all values in columnName
 *
 * @method getMax
 * @async
 *
 * @param  {String}   columnName
 *
 * @return {Number} The maximunm value of columnName
 */
generateAggregate('max')

/**
 * Fetch and return the average of all values in columnName
 *
 * @method getAvg
 * @async
 *
 * @param  {String}   columnName
 *
 * @return {Number} The average value of columnName
 */
generateAggregate('avg')

/**
 * Fetch and return the average of all distinct values in columnName
 *
 * @method getAvgDistinct
 * @async
 *
 * @param  {String}   columnName
 *
 * @return {Number} The average of distinct values of columnName
 */
generateAggregate('avgDistinct')
=======
 * Returns the latest row from the database.
 *
 * @method last
 *
 * @for Database
 *
 * @param  {string} [field = 'id']
 *
 * @chainable
 */
KnexQueryBuilder.prototype.last = async function (field = 'id') {
  return this.orderBy(field, 'desc').first()
}
>>>>>>> 01a6fa75
<|MERGE_RESOLUTION|>--- conflicted
+++ resolved
@@ -132,7 +132,6 @@
 }
 
 /**
-<<<<<<< HEAD
  * Generates an aggregate function, that returns the aggregated result
  * as a number.
  *
@@ -265,7 +264,8 @@
  * @return {Number} The average of distinct values of columnName
  */
 generateAggregate('avgDistinct')
-=======
+
+/**
  * Returns the latest row from the database.
  *
  * @method last
@@ -278,5 +278,4 @@
  */
 KnexQueryBuilder.prototype.last = async function (field = 'id') {
   return this.orderBy(field, 'desc').first()
-}
->>>>>>> 01a6fa75
+}