--- conflicted
+++ resolved
@@ -114,9 +114,5 @@
     assert.isTrue(await connection.client!.schema.hasTable('table_that_should_not_be_dropped'))
 
     await connection.disconnect()
-<<<<<<< HEAD
-  }).skip(!['pg', 'mysql'].includes(process.env.DB!))
-=======
   })
->>>>>>> 258a40c7
 })