'use strict'

/*
 * adonis-lucid
 *
 * (c) Harminder Virk <virk@adonisjs.com>
 *
 * For the full copyright and license information, please view the LICENSE
 * file that was distributed with this source code.
*/

const test = require('japa')
const chance = require('chance').Chance()
const _ = require('lodash')
const fs = require('fs-extra')
const path = require('path')
const { Config } = require('@adonisjs/sink')
const Database = require('../../src/Database')
const DatabaseManager = require('../../src/Database/Manager')
const helpers = require('./helpers')

test.group('Database | QueryBuilder', (group) => {
  group.before(async () => {
    await fs.ensureDir(path.join(__dirname, './tmp'))
    this.database = new Database(helpers.getConfig())
    await helpers.createTables(this.database)
  })

  group.after(async () => {
    await helpers.dropTables(this.database)
    this.database.close()
    try {
      await fs.remove(path.join(__dirname, './tmp'))
    } catch (error) {
      if (process.platform !== 'win32' || error.code !== 'EBUSY') {
        throw error
      }
    }
  }).timeout(0)

  test('get instance of query builder', (assert) => {
    const queryBuilder = this.database.query()
    assert.property(queryBuilder, 'client')
  })

  test('proxy query builder methods', (assert) => {
    const selectQuery = this.database.from('users').toSQL()
    assert.equal(selectQuery.sql, helpers.formatQuery('select * from "users"'))
  })

  test('prefix table when defined inside config', (assert) => {
    const dbConfig = helpers.getConfig()
    dbConfig.prefix = 'my_'

    const selectQuery = new Database(dbConfig).from('users').toSQL()
    assert.equal(selectQuery.sql, helpers.formatQuery('select * from "my_users"'))
  })

  test('ignore prefix at runtime', (assert) => {
    const dbConfig = helpers.getConfig()
    dbConfig.prefix = 'my_'

    const selectQuery = new Database(dbConfig).withOutPrefix().from('users').toSQL()
    assert.equal(selectQuery.sql, helpers.formatQuery('select * from "users"'))
  })

  test('create a raw query', (assert) => {
    const selectQuery = this.database.raw(helpers.formatQuery('select * from "users"'))
    assert.equal(selectQuery.sql, helpers.formatQuery('select * from "users"'))
  })

  test('create db transactions', async (assert) => {
    const trx = await this.database.beginTransaction()
    assert.isDefined(trx)
    trx.rollback()
  })

  test('commit transactions', async (assert) => {
    const trx = await this.database.beginTransaction()
    await trx.table('users').insert({ username: 'virk' })
    trx.commit()
    const firstUser = await this.database.table('users').first()
    assert.equal(firstUser.username, 'virk')
    await this.database.truncate('users')
  })

  test('rollback transactions', async (assert) => {
    const trx = await this.database.beginTransaction()
    await trx.table('users').insert({ username: 'virk' })
    trx.rollback()
    const users = await this.database.table('users')
    assert.lengthOf(users, 0)
  })

  test('transaction should not collide with other queries', async (assert) => {
    const trx = await this.database.beginTransaction()
    setTimeout(() => {
      trx.rollback()
    }, 20)
    await this.database.table('users').insert({ username: 'virk' })
    const users = await this.database.table('users')
    assert.lengthOf(users, 1)
    await this.database.truncate('users')
  })

  test('create global transactions', async (assert) => {
    await this.database.beginGlobalTransaction()
    await this.database.table('users').insert({ username: 'virk' })
    const users = await this.database.table('users')
    assert.lengthOf(users, 1)
    this.database.rollbackGlobalTransaction()
    const usersAfterRollback = await this.database.table('users')
    assert.lengthOf(usersAfterRollback, 0)
  })

  test('commit global transactions', async (assert) => {
    await this.database.beginGlobalTransaction()
    await this.database.table('users').insert({ username: 'virk' })
    this.database.commitGlobalTransaction()
    const users = await this.database.table('users')
    assert.lengthOf(users, 1)
    await this.database.truncate('users')
  })

  test('destroy database connection', async (assert) => {
    await this.database.close()
    assert.plan(1)
    try {
      await this.database.table('users')
    } catch ({ message }) {
      assert.equal(message, 'Unable to acquire a connection')
      this.database = new Database(helpers.getConfig())
    }
  })

  test('add orderBy and limit clause using forPage method', async (assert) => {
    const query = this.database.table('users').forPage(1).toSQL()
    assert.equal(query.sql, helpers.formatQuery('select * from "users" limit ?'))
    assert.deepEqual(query.bindings, [20])
  })

  test('add orderBy and limit clause using forPage greater than 1', async (assert) => {
    const query = this.database.table('users').forPage(3).toSQL()
    assert.equal(query.sql, helpers.formatQuery('select * from "users" limit ? offset ?'))
    assert.deepEqual(query.bindings, [20, 40])
    await this.database.table('users').truncate()
  })

  test('paginate results', async (assert) => {
    const users = _.map(_.range(10), () => {
      return { username: chance.word() }
    })
    await this.database.insert(users).into('users')
    const result = await this.database.table('users').orderBy('username').paginate(1, 5)
    assert.equal(result.perPage, 5)
    assert.equal(result.total, 10)
    assert.equal(result.page, 1)
    assert.equal(result.lastPage, 2)
    assert.isAtMost(result.data.length, result.perPage)
    await this.database.table('users').truncate()
  })

  test('paginate results when records are less than perPage', async (assert) => {
    const users = _.map(_.range(4), () => {
      return { username: chance.word() }
    })
    await this.database.insert(users).into('users')
    const result = await this.database.table('users').orderBy('username').paginate(1, 5)
    assert.equal(result.perPage, 5)
    assert.equal(result.total, 4)
    assert.equal(result.page, 1)
    assert.equal(result.lastPage, 1)
    assert.isAtMost(result.data.length, result.perPage)
    await this.database.table('users').truncate()
  })

  test('paginate data inside transactions', async (assert) => {
    const trx = await this.database.beginTransaction()
    assert.equal(typeof (trx.table('users').paginate), 'function')
    trx.rollback()
  })

  test('throw exception when proxy property is not a method', (assert) => {
    const fn = () => this.database.foo()
    assert.throw(fn, 'Database.foo is not a function')
  })

  test('database.transaction should work', async (assert) => {
    await this.database.transaction(function (trx) {
      return trx.table('users').insert({ username: 'virk' })
    })
    const firstUser = await this.database.table('users').first()
    assert.equal(firstUser.username, 'virk')
    await this.database.truncate('users')
  })

<<<<<<< HEAD
  test('aggregate functions', async (assert) => {
    await this.database.insert({ user_id: 1, country_id: 1, profile_name: 'u1', likes: 5 }).into('profiles')
    await this.database.insert({ user_id: 1, country_id: 2, profile_name: 'u2', likes: 10 }).into('profiles') // Intentional duplicate for testing distinct aggregates
    await this.database.insert({ user_id: 1, country_id: 2, profile_name: 'u3', likes: 10 }).into('profiles')

    let c1 = 0
    let c2 = 0

    let q = this.database.table('profiles').select('country_id').sum('likes as like_total').groupBy('country_id')

    c1 = (await q)
    c2 = await q.getCount()
    assert.equal(c1.length, 2)
    assert.equal(c2, 2, 'There should be 2 rows counted')
    assert.equal(c1[0].country_id, 1)
    assert.equal(c1[0].like_total, 5)
    assert.equal(c1[1].country_id, 2)
    assert.equal(c1[1].like_total, 20)

    c1 = (await this.database.table('profiles').count('likes as total'))[0].total
    c2 = await this.database.table('profiles').getCount()
    assert.equal(c1, 3)
    assert.equal(c2, 3)

    c1 = (await this.database.table('profiles').countDistinct('likes as total'))[0].total
    c2 = await this.database.table('profiles').getCountDistinct('likes')
    assert.equal(c1, 2)
    assert.equal(c2, 2)

    c1 = (await this.database.table('profiles').avg('likes as total'))[0].total
    c2 = await this.database.table('profiles').getAvg('likes')
    assert.equal(c1, 25 / 3)
    assert.equal(c2, 25 / 3)

    c1 = (await this.database.table('profiles').avgDistinct('likes as total'))[0].total
    c2 = await this.database.table('profiles').getAvgDistinct('likes')
    assert.equal(c1, 15 / 2)
    assert.equal(c2, 15 / 2)

    try {
      await this.database.table('profiles').getAvg()
      assert.fail('success', 'exception')
    } catch (err) {
      assert.equal(err.message, "'getAvg' requires a column name.")
    }

    c1 = (await this.database.table('profiles').sum('likes as total'))[0].total
    c2 = await this.database.table('profiles').getSum('likes')
    assert.equal(c1, 25)
    assert.equal(c2, 25)

    c1 = (await this.database.table('profiles').sumDistinct('likes as total'))[0].total
    c2 = await this.database.table('profiles').getSumDistinct('likes')
    assert.equal(c1, 15)
    assert.equal(c2, 15)

    c1 = (await this.database.table('profiles').min('likes as total'))[0].total
    c2 = await this.database.table('profiles').getMin('likes')
    assert.equal(c1, 5)
    assert.equal(c2, 5)

    c1 = (await this.database.table('profiles').max('likes as total'))[0].total
    c2 = await this.database.table('profiles').getMax('likes')
    assert.equal(c1, 10)
    assert.equal(c2, 10)
=======
  test('return the latest record from the database', async (assert) => {
    const users = [
      { username: 'virk' },
      { username: 'romain' }
    ]
    await this.database.insert(users).into('users')

    const user = await this.database.table('users').last()
    assert.equal(user.username, 'romain')
  })

  test('return the latest record from the database via username field', async (assert) => {
    const users = [
      { username: 'romain' },
      { username: 'virk' }
    ]
    await this.database.insert(users).into('users')

    const user = await this.database.table('users').last('username')
    assert.equal(user.username, 'virk')
>>>>>>> 01a6fa75
  })
})

test.group('Database | Manager', () => {
  test('get instance of database using connection method', (assert) => {
    const config = new Config()
    config.set('database', {
      connection: 'testing',
      testing: helpers.getConfig()
    })
    const db = new DatabaseManager(config).connection()
    assert.instanceOf(db, Database)
  })

  test('throw exception when unable to connect to database', (assert) => {
    const config = new Config()
    config.set('database', {
      connection: 'testing',
      testing: {}
    })
    const db = () => new DatabaseManager(config).connection()
    assert.throw(db, 'knex: Required configuration option \'client\' is missing')
  })

  test('throw exception when connection does not exists', (assert) => {
    const config = new Config()
    config.set('database', {
      connection: 'testing',
      testing: {}
    })
    const db = () => new DatabaseManager(config).connection('foo')
    assert.throw(db, 'E_MISSING_DB_CONNECTION: Missing database connection {foo}. Make sure you define it inside config/database.js file')
  })

  test('proxy database methods', (assert) => {
    const config = new Config()
    config.set('database', {
      connection: 'testing',
      testing: helpers.getConfig()
    })
    const query = new DatabaseManager(config).table('users').toSQL()
    assert.equal(query.sql, helpers.formatQuery('select * from "users"'))
  })

  test('proxy database properties', (assert) => {
    const config = new Config()
    config.set('database', {
      connection: 'testing',
      testing: helpers.getConfig()
    })
    assert.isNull(new DatabaseManager(config)._globalTrx)
  })

  test('reuse existing database connection', (assert) => {
    const config = new Config()
    config.set('database', {
      connection: 'testing',
      testing: helpers.getConfig()
    })
    const dbManager = new DatabaseManager(config)
    dbManager.connection()
    assert.lengthOf(Object.keys(dbManager._connectionPools), 1)

    dbManager.connection()
    assert.lengthOf(Object.keys(dbManager._connectionPools), 1)
  })
})<|MERGE_RESOLUTION|>--- conflicted
+++ resolved
@@ -194,7 +194,6 @@
     await this.database.truncate('users')
   })
 
-<<<<<<< HEAD
   test('aggregate functions', async (assert) => {
     await this.database.insert({ user_id: 1, country_id: 1, profile_name: 'u1', likes: 5 }).into('profiles')
     await this.database.insert({ user_id: 1, country_id: 2, profile_name: 'u2', likes: 10 }).into('profiles') // Intentional duplicate for testing distinct aggregates
@@ -260,7 +259,8 @@
     c2 = await this.database.table('profiles').getMax('likes')
     assert.equal(c1, 10)
     assert.equal(c2, 10)
-=======
+  })
+
   test('return the latest record from the database', async (assert) => {
     const users = [
       { username: 'virk' },
@@ -281,7 +281,6 @@
 
     const user = await this.database.table('users').last('username')
     assert.equal(user.username, 'virk')
->>>>>>> 01a6fa75
   })
 })
 
