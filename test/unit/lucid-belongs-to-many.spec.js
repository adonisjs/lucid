--- conflicted
+++ resolved
@@ -1732,7 +1732,6 @@
     await ioc.use('Database').table('posts').insert([{ id: 18, title: 'Adonis 101' }, { id: 19, title: 'Lucid 101' }])
     await ioc.use('Database').table('post_user').insert([
       { post_id: 18, user_id: 20 },
-<<<<<<< HEAD
       { post_id: 19, user_id: 20 },
       { post_id: 19, user_id: 20 }, // Intentional duplicate for distinct tests
       { post_id: 19, user_id: 21 }
@@ -1790,7 +1789,6 @@
     assert.include(c[0], { 'pivot_user_id': 20, 'total': 19 })
     c = await user.posts().getMax('id')
     assert.equal(19, c)
-=======
       { post_id: 19, user_id: 20 }
     ])
 
@@ -1988,6 +1986,5 @@
     assert.equal(results.last().$sideLoaded.followers_count, 0)
     assert.equal(results.last().$sideLoaded.following_count, 0)
     assert.equal(userQuery.sql, helpers.formatQuery(expectedQuery))
->>>>>>> 01a6fa75
   })
 })